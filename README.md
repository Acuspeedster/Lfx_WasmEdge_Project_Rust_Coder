--- conflicted
+++ resolved
@@ -530,16 +530,12 @@
 )
 ```
 
-<<<<<<< HEAD
 ### Method 2: Adding Multiple Examples from JSON Files
 
 First, ensure you have the required dependencies:
 ```bash
 pip install qdrant-client openai
 ```
-=======
-#### Method 2: Adding Multiple Examples from JSON Files
->>>>>>> 02aff0ce
 
 Place JSON files in the appropriate directories:
 
@@ -560,12 +556,7 @@
 ```
 
 Format for error examples:
-<<<<<<< HEAD
 ```json
-=======
-
-```
->>>>>>> 02aff0ce
 {
   "error": "Rust compiler error message",
   "solution": "How to fix the error",
